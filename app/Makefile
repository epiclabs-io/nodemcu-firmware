--- conflicted
+++ resolved
@@ -44,12 +44,8 @@
 	net					\
 	fatfs					\
 	esp-gdbstub				\
-<<<<<<< HEAD
 	swTimer					\
 	misc					\
-=======
-	websocket				\
->>>>>>> f427951f
 	pm					\
 	$(OPT_SEL_MKTARGETS)
 
@@ -82,15 +78,10 @@
 	net/libnodemcu_net.a			\
 	mbedtls/libmbedtls.a      		\
 	modules/libmodules.a			\
-<<<<<<< HEAD
 	swTimer/libswtimer.a			\
 	misc/libmisc.a				\
 	$(OPT_SEL_COMPONENTS)
-=======
-	sjson/libsjson.a			\
-  sqlite3/libsqlite3.a			\
-	
->>>>>>> f427951f
+
 
 # Inspect the modules library and work out which modules need to be linked.
 # For each enabled module, a symbol name of the form XYZ_module_selected is
