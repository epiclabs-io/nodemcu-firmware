# NodeMCU Documentation

NodeMCU is an open source [Lua](https://www.lua.org/) based firmware for the [ESP8266 WiFi SOC from Espressif](http://espressif.com/en/products/esp8266/) and uses an on-module flash-based [SPIFFS](https://github.com/pellepl/spiffs) file system. NodeMCU is implemented in C and is layered on the [Espressif NON-OS SDK](https://github.com/espressif/ESP8266_NONOS_SDK).

The firmware was initially developed as is a companion project to the popular ESP8266-based [NodeMCU development modules]((https://github.com/nodemcu/nodemcu-devkit-v1.0)), but the project is now community-supported, and the firmware can now be run on _any_ ESP module.

<<<<<<< HEAD
=======
→ [Getting Started](en/getting-started.md)

>>>>>>> 21b77bd6
## Programming Model
The NodeMCU programming model is similar to that of [Node.js](https://en.wikipedia.org/wiki/Node.js), only in Lua. It is asynchronous and event-driven. Many functions, therefore, have parameters for callback functions. To give you an idea what a NodeMCU program looks like study the short snippets below. For more extensive examples have a look at the [`/lua_examples`](https://github.com/nodemcu/nodemcu-firmware/tree/master/lua_examples) folder in the repository on GitHub.

```lua
-- a simple HTTP server
srv = net.createServer(net.TCP)
srv:listen(80, function(conn)
	conn:on("receive", function(sck, payload)
		print(payload)
		sck:send("HTTP/1.0 200 OK\r\nContent-Type: text/html\r\n\r\n<h1> Hello, NodeMCU.</h1>")
	end)
	conn:on("sent", function(sck) sck:close() end)
end)
```
```lua
-- connect to WiFi access point
wifi.setmode(wifi.STATION)
wifi.sta.config("SSID", "password")
```

```lua
-- register event callbacks for WiFi events
wifi.sta.eventMonReg(wifi.STA_CONNECTING, function(previous_state)
	if(previous_state==wifi.STA_GOTIP) then 
	    print("Station lost connection with access point. Attempting to reconnect...")
	else
	    print("STATION_CONNECTING")
	end
end)
```

```lua
-- manipulate hardware like with Arduino
pin = 1
gpio.mode(pin, gpio.OUTPUT)
gpio.write(pin, gpio.HIGH)
print(gpio.read(pin))
```
<<<<<<< HEAD
## Lua Flash Store (LFS)
In September 2018 support for a [Lua Flash Store (LFS)](en/lfs.md) was introduced. LFS allows Lua code and its associated constant data to be executed directly out of flash-memory; just as the firmware itself is executed. This now enables NodeMCU developers to create Lua applications with up to 256Kb Lua code and read-only constants executing out of flash. All of the RAM is available for read-write data!

## Releases

=======

→ [Getting Started](en/getting-started.md)

## Lua Flash Store (LFS)
In September 2018 support for a [Lua Flash Store (LFS)](en/lfs.md) was introduced. LFS allows Lua code and its associated constant data to be executed directly out of flash-memory; just as the firmware itself is executed. This now enables NodeMCU developers to create Lua applications with up to 256Kb Lua code and read-only constants executing out of flash. All of the RAM is available for read-write data!

## Releases

>>>>>>> 21b77bd6
This project uses two main branches, `master` and `dev`. `dev` is actively worked on and it's also where PRs should be created against. `master` thus can be considered "stable" even though there are no automated regression tests. The goal is to merge back to `master` roughly every 2 months. Depending on the current "heat" (issues, PRs) we accept changes to `dev` for 5-6 weeks and then hold back for 2-3 weeks before the next snap is completed.

A new tag is created every time `dev` is merged back to `master`. They are listed in the [releases section on GitHub](https://github.com/nodemcu/nodemcu-firmware/releases). Tag names follow the `<SDK-version>-master_yyyymmdd` pattern.

## Up-To-Date Documentation
<<<<<<< HEAD
At the moment the only up-to-date documentation maintained by the current NodeMCU team is in [English](en/index.md). It is part of the source code repository (`/docs` subfolder) and kept in sync with the code.
=======
At the moment the only up-to-date documentation maintained by the current NodeMCU team is in English. It is part of the source code repository (`/docs` subfolder) and kept in sync with the code.
>>>>>>> 21b77bd6
<|MERGE_RESOLUTION|>--- conflicted
+++ resolved
@@ -4,11 +4,8 @@
 
 The firmware was initially developed as is a companion project to the popular ESP8266-based [NodeMCU development modules]((https://github.com/nodemcu/nodemcu-devkit-v1.0)), but the project is now community-supported, and the firmware can now be run on _any_ ESP module.
 
-<<<<<<< HEAD
-=======
 → [Getting Started](en/getting-started.md)
 
->>>>>>> 21b77bd6
 ## Programming Model
 The NodeMCU programming model is similar to that of [Node.js](https://en.wikipedia.org/wiki/Node.js), only in Lua. It is asynchronous and event-driven. Many functions, therefore, have parameters for callback functions. To give you an idea what a NodeMCU program looks like study the short snippets below. For more extensive examples have a look at the [`/lua_examples`](https://github.com/nodemcu/nodemcu-firmware/tree/master/lua_examples) folder in the repository on GitHub.
 
@@ -47,13 +44,6 @@
 gpio.write(pin, gpio.HIGH)
 print(gpio.read(pin))
 ```
-<<<<<<< HEAD
-## Lua Flash Store (LFS)
-In September 2018 support for a [Lua Flash Store (LFS)](en/lfs.md) was introduced. LFS allows Lua code and its associated constant data to be executed directly out of flash-memory; just as the firmware itself is executed. This now enables NodeMCU developers to create Lua applications with up to 256Kb Lua code and read-only constants executing out of flash. All of the RAM is available for read-write data!
-
-## Releases
-
-=======
 
 → [Getting Started](en/getting-started.md)
 
@@ -62,14 +52,9 @@
 
 ## Releases
 
->>>>>>> 21b77bd6
 This project uses two main branches, `master` and `dev`. `dev` is actively worked on and it's also where PRs should be created against. `master` thus can be considered "stable" even though there are no automated regression tests. The goal is to merge back to `master` roughly every 2 months. Depending on the current "heat" (issues, PRs) we accept changes to `dev` for 5-6 weeks and then hold back for 2-3 weeks before the next snap is completed.
 
 A new tag is created every time `dev` is merged back to `master`. They are listed in the [releases section on GitHub](https://github.com/nodemcu/nodemcu-firmware/releases). Tag names follow the `<SDK-version>-master_yyyymmdd` pattern.
 
 ## Up-To-Date Documentation
-<<<<<<< HEAD
-At the moment the only up-to-date documentation maintained by the current NodeMCU team is in [English](en/index.md). It is part of the source code repository (`/docs` subfolder) and kept in sync with the code.
-=======
 At the moment the only up-to-date documentation maintained by the current NodeMCU team is in English. It is part of the source code repository (`/docs` subfolder) and kept in sync with the code.
->>>>>>> 21b77bd6
