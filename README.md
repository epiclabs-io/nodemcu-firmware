# **NodeMCU 2.1.0** #

[![Join the chat at https://gitter.im/nodemcu/nodemcu-firmware](https://img.shields.io/gitter/room/badges/shields.svg)](https://gitter.im/nodemcu/nodemcu-firmware?utm_source=badge&utm_medium=badge&utm_campaign=pr-badge&utm_content=badge)
[![Build Status](https://travis-ci.org/nodemcu/nodemcu-firmware.svg)](https://travis-ci.org/nodemcu/nodemcu-firmware)
[![Documentation Status](https://img.shields.io/badge/docs-master-yellow.svg?style=flat)](http://nodemcu.readthedocs.io/en/master/)
[![License](https://img.shields.io/badge/license-MIT-blue.svg?style=flat)](https://github.com/nodemcu/nodemcu-firmware/blob/master/LICENSE)

### A Lua based firmware for ESP8266 WiFi SOC

NodeMCU is an [eLua](http://www.eluaproject.net/) based firmware for the [ESP8266 WiFi SOC from Espressif](http://espressif.com/en/products/esp8266/). The firmware is based on the [Espressif NON-OS SDK 2.1.0](https://github.com/espressif/ESP8266_NONOS_SDK/releases/tag/v2.1.0) and uses a file system based on [spiffs](https://github.com/pellepl/spiffs). The code repository consists of 98.1% C-code that glues the thin Lua veneer to the SDK.

The NodeMCU *firmware* is a companion project to the popular [NodeMCU dev kits](https://github.com/nodemcu/nodemcu-devkit-v1.0), ready-made open source development boards with ESP8266-12E chips.

# Summary

- Easy to program wireless node and/or access point
- Based on Lua 5.1.4 (without *debug, os* modules)
- Asynchronous event-driven programming model
- 55+ built-in modules
- Firmware available with or without floating point support (integer-only uses less memory)
- Up-to-date documentation at [https://nodemcu.readthedocs.io](https://nodemcu.readthedocs.io)

# Programming Model

The NodeMCU programming model is similar to that of [Node.js](https://en.wikipedia.org/wiki/Node.js), only in Lua. It is asynchronous and event-driven. Many functions, therefore, have parameters for callback functions. To give you an idea what a NodeMCU program looks like study the short snippets below. For more extensive examples have a look at the [`/lua_examples`](lua_examples) folder in the repository on GitHub.

```lua
-- a simple HTTP server
srv = net.createServer(net.TCP)
srv:listen(80, function(conn)
	conn:on("receive", function(sck, payload)
		print(payload)
		sck:send("HTTP/1.0 200 OK\r\nContent-Type: text/html\r\n\r\n<h1> Hello, NodeMCU.</h1>")
	end)
	conn:on("sent", function(sck) sck:close() end)
end)
```
```lua
-- connect to WiFi access point
wifi.setmode(wifi.STATION)
wifi.sta.config("SSID", "password")
```

# Documentation

The entire [NodeMCU documentation](https://nodemcu.readthedocs.io) is maintained right in this repository at [/docs](docs). The fact that the API documentation is maintained in the same repository as the code that *provides* the API ensures consistency between the two. With every commit the documentation is rebuilt by Read the Docs and thus transformed from terse Markdown into a nicely browsable HTML site at [https://nodemcu.readthedocs.io](https://nodemcu.readthedocs.io). 

<<<<<<< HEAD
- How to [build the firmware](https://nodemcu.readthedocs.io/en/dev/en/build/)
- How to [flash the firmware](https://nodemcu.readthedocs.io/en/dev/en/flash/)
- How to [upload code and NodeMCU IDEs](https://nodemcu.readthedocs.io/en/dev/en/upload/)
=======
- How to [build the firmware](https://nodemcu.readthedocs.io/en/master/en/build/)
- How to [build the filesystem](https://nodemcu.readthedocs.io/en/master/en/spiffs/)
- How to [flash the firmware](https://nodemcu.readthedocs.io/en/master/en/flash/)
- How to [upload code and NodeMCU IDEs](https://nodemcu.readthedocs.io/en/master/en/upload/)
>>>>>>> 22e1adc4
- API documentation for every module

# Releases

Due to the ever-growing number of modules available within NodeMCU, pre-built binaries are no longer made available. Use the automated [custom firmware build service](http://nodemcu-build.com/) to get the specific firmware configuration you need, or consult the [documentation](http://nodemcu.readthedocs.io/en/master/en/build/) for other options to build your own firmware.

This project uses two main branches, `master` and `dev`. `dev` is actively worked on and it's also where PRs should be created against. `master` thus can be considered "stable" even though there are no automated regression tests. The goal is to merge back to `master` roughly every 2 months. Depending on the current "heat" (issues, PRs) we accept changes to `dev` for 5-6 weeks and then hold back for 2-3 weeks before the next snap is completed.

A new tag is created every time `dev` is merged back to `master`. They are listed in the [releases section here on GitHub](https://github.com/nodemcu/nodemcu-firmware/releases). Tag names follow the \<SDK-version\>-master_yyyymmdd pattern.

# Support

See [https://nodemcu.readthedocs.io/en/master/en/support/](https://nodemcu.readthedocs.io/en/master/en/support/).

# License

<<<<<<< HEAD
[MIT](https://github.com/nodemcu/nodemcu-firmware/blob/master/LICENSE) © [zeroday](https://github.com/NodeMCU)/[nodemcu.com](http://nodemcu.com/index_en.html)
=======
[MIT](https://github.com/nodemcu/nodemcu-firmware/blob/master/LICENSE) © [zeroday](https://github.com/NodeMCU)/[nodemcu.com](http://nodemcu.com/index_en.html)

# Build Options

The following sections explain some of the options you have if you want to [build your own NodeMCU firmware](http://nodemcu.readthedocs.io/en/master/en/build/).

### Select Modules

Disable modules you won't be using to reduce firmware size and free up some RAM. The ESP8266 is quite limited in available RAM and running out of memory can cause a system panic. The default configuration is designed to run on all ESP modules including the 512 KB modules like ESP-01 and only includes general purpose interface modules which require at most two GPIO pins.

Edit `app/include/user_modules.h` and comment-out the `#define` statement for modules you don't need. Example:

```c
...
#define LUA_USE_MODULES_MQTT
// #define LUA_USE_MODULES_COAP
// #define LUA_USE_MODULES_U8G
...
```

### Tag Your Build

Identify your firmware builds by editing `app/include/user_version.h`

```c
#define NODE_VERSION    "NodeMCU 2.0.0+myname"
#ifndef BUILD_DATE
#define BUILD_DATE      "YYYYMMDD"
#endif
```

### Set UART Bit Rate

The initial baud rate at boot time is 115200bps. You can change this by
editing `BIT_RATE_DEFAULT` in `app/include/user_config.h`:

```c
#define BIT_RATE_DEFAULT BIT_RATE_115200
```

Note that, by default, the firmware runs an auto-baudrate detection algorithm so that typing a few characters at boot time will cause
the firmware to lock onto that baud rate (between 1200 and 230400). 

### Debugging

To enable runtime debug messages to serial console edit `app/include/user_config.h`

```c
#define DEVELOP_VERSION
```
>>>>>>> 22e1adc4
<|MERGE_RESOLUTION|>--- conflicted
+++ resolved
@@ -45,16 +45,9 @@
 
 The entire [NodeMCU documentation](https://nodemcu.readthedocs.io) is maintained right in this repository at [/docs](docs). The fact that the API documentation is maintained in the same repository as the code that *provides* the API ensures consistency between the two. With every commit the documentation is rebuilt by Read the Docs and thus transformed from terse Markdown into a nicely browsable HTML site at [https://nodemcu.readthedocs.io](https://nodemcu.readthedocs.io). 
 
-<<<<<<< HEAD
-- How to [build the firmware](https://nodemcu.readthedocs.io/en/dev/en/build/)
-- How to [flash the firmware](https://nodemcu.readthedocs.io/en/dev/en/flash/)
-- How to [upload code and NodeMCU IDEs](https://nodemcu.readthedocs.io/en/dev/en/upload/)
-=======
 - How to [build the firmware](https://nodemcu.readthedocs.io/en/master/en/build/)
-- How to [build the filesystem](https://nodemcu.readthedocs.io/en/master/en/spiffs/)
 - How to [flash the firmware](https://nodemcu.readthedocs.io/en/master/en/flash/)
 - How to [upload code and NodeMCU IDEs](https://nodemcu.readthedocs.io/en/master/en/upload/)
->>>>>>> 22e1adc4
 - API documentation for every module
 
 # Releases
@@ -71,57 +64,4 @@
 
 # License
 
-<<<<<<< HEAD
-[MIT](https://github.com/nodemcu/nodemcu-firmware/blob/master/LICENSE) © [zeroday](https://github.com/NodeMCU)/[nodemcu.com](http://nodemcu.com/index_en.html)
-=======
-[MIT](https://github.com/nodemcu/nodemcu-firmware/blob/master/LICENSE) © [zeroday](https://github.com/NodeMCU)/[nodemcu.com](http://nodemcu.com/index_en.html)
-
-# Build Options
-
-The following sections explain some of the options you have if you want to [build your own NodeMCU firmware](http://nodemcu.readthedocs.io/en/master/en/build/).
-
-### Select Modules
-
-Disable modules you won't be using to reduce firmware size and free up some RAM. The ESP8266 is quite limited in available RAM and running out of memory can cause a system panic. The default configuration is designed to run on all ESP modules including the 512 KB modules like ESP-01 and only includes general purpose interface modules which require at most two GPIO pins.
-
-Edit `app/include/user_modules.h` and comment-out the `#define` statement for modules you don't need. Example:
-
-```c
-...
-#define LUA_USE_MODULES_MQTT
-// #define LUA_USE_MODULES_COAP
-// #define LUA_USE_MODULES_U8G
-...
-```
-
-### Tag Your Build
-
-Identify your firmware builds by editing `app/include/user_version.h`
-
-```c
-#define NODE_VERSION    "NodeMCU 2.0.0+myname"
-#ifndef BUILD_DATE
-#define BUILD_DATE      "YYYYMMDD"
-#endif
-```
-
-### Set UART Bit Rate
-
-The initial baud rate at boot time is 115200bps. You can change this by
-editing `BIT_RATE_DEFAULT` in `app/include/user_config.h`:
-
-```c
-#define BIT_RATE_DEFAULT BIT_RATE_115200
-```
-
-Note that, by default, the firmware runs an auto-baudrate detection algorithm so that typing a few characters at boot time will cause
-the firmware to lock onto that baud rate (between 1200 and 230400). 
-
-### Debugging
-
-To enable runtime debug messages to serial console edit `app/include/user_config.h`
-
-```c
-#define DEVELOP_VERSION
-```
->>>>>>> 22e1adc4
+[MIT](https://github.com/nodemcu/nodemcu-firmware/blob/master/LICENSE) © [zeroday](https://github.com/NodeMCU)/[nodemcu.com](http://nodemcu.com/index_en.html)